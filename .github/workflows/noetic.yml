name: Noetic CI

on:
  push:
<<<<<<< HEAD
    branches-ignore:
      - "humble**"
  pull_request:
    branches-ignore:
      - "humble**"
=======
    branches:
      - 'master'
      - 'noetic'
  pull_request:
    branches:
      - 'master'
      - 'noetic'
  workflow_dispatch:
    branches:
      - '*'
>>>>>>> 483786d0

jobs:
  build:
    runs-on: ubuntu-latest
    steps:
      - uses: actions/checkout@v2
      - name: docker setup and build
        run: docker build . -t mesh_nav/noetic -f ci/Dockerfile-noetic
      - name: catkin lint
        run: docker run mesh_nav/noetic catkin_lint src<|MERGE_RESOLUTION|>--- conflicted
+++ resolved
@@ -2,13 +2,6 @@
 
 on:
   push:
-<<<<<<< HEAD
-    branches-ignore:
-      - "humble**"
-  pull_request:
-    branches-ignore:
-      - "humble**"
-=======
     branches:
       - 'master'
       - 'noetic'
@@ -19,7 +12,6 @@
   workflow_dispatch:
     branches:
       - '*'
->>>>>>> 483786d0
 
 jobs:
   build:
